# Changelog

All notable changes to this project will be documented in this file.

The format is based on [Keep a Changelog](https://keepachangelog.com/en/1.0.0/),
and this project adheres to [Semantic Versioning](https://semver.org/spec/v2.0.0.html).

## [Unreleased]

<<<<<<< HEAD
### Added

- Access to Pyth `Price.publish_time` (#91)

### Fixed

- Pyth compile error on latest version (#91)
=======
### Fixed

- Bug with unary not operator
>>>>>>> 25d0c8a8

## [0.2.7]

### Added

- Constants may be defined in source files

### Fixed

- `sum` now works with floats (and also handles type errors properly)
- Bug that caused compilation errors based on the order that modules were imported in
- Error when using account key() as seed
- Bug caused by array/list indexing

### Changed

- Import handling is different: `prelude` is now imported automatically, and objects imported from it are not re-exported

## [0.2.6]

### Added

- Getters for `TokenAccount`'s mint key and `TokenMint`'s freeze authority, decimals, and supply
- Type hints for comparison operators for numeric types

### Fixed

- Bug when assigning to variables in deeper scopes
- Bug that caused strings to not be converted to owned types in generate code
- Bug that kept clones from appearing in generated code, leading to borrow checker errors

## [0.2.5]

### Added

- `Pubkey.find_program_address()` function, to find a PDA given a list of seeds and the program key
- Decorator @dataclass for classes to automatically generate a default constructor

### Fixed

- `TokenMint.authority()` works
- Support strings in events
- Bug where syntactic transformations would be duplicated in some arithmetic expressions
- Make token mints and accounts mutable in instruction contexts

## [0.2.4]

### Added

- Pyth integration

### Fixed

- System clock is now immutable in instruction contexts (a.k.a. it works now)
- Fix accessing index 0 of arrays

## [0.2.3]

### Added

- Allow storing arrays of enums on an account
- New `size` function that returns the size of a string (for now) in bytes
- Allow setting `space` or `padding` on account init to customise account size
- Support for Anchor events
- Allow using pubkeys as seeds
- Support for importing from local files

### Changed

- `len(str)` now has the same behaviour as Python, and returns character count. This may be different to the size in bytes

## [0.2.2]

### Fixed

- Bug that prevented numeric constant types from being unified (impacted array handling)
- Ambiguous error messages caused by unresolved imports

### Added

- Allow casting `Array`s as iterables

## [0.2.1]

### Fixed

- Removed some of the unnecessary `borrow()`s from appearing in seed lists.

### Added

- Support for compiling to WASM
- Allow non-enum classes to define methods, including static methods
- Allow non-account classes to define constructors

## [0.2.0] - 2022-10-05

- Added changelog.<|MERGE_RESOLUTION|>--- conflicted
+++ resolved
@@ -7,19 +7,14 @@
 
 ## [Unreleased]
 
-<<<<<<< HEAD
 ### Added
 
 - Access to Pyth `Price.publish_time` (#91)
 
 ### Fixed
 
+- Bug with unary not operator
 - Pyth compile error on latest version (#91)
-=======
-### Fixed
-
-- Bug with unary not operator
->>>>>>> 25d0c8a8
 
 ## [0.2.7]
 
